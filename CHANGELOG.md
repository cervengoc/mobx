<<<<<<< HEAD
# 2.7.0

### Automatic inference of computed properties has been deprecated.

A deprecation message will now be printed if creating computed properties while relying on automatical inferrence of argumentless functions as computed values. In other words, when using `observable` or `extendObservable` in the following manner:

```
const x = observable({
	computedProp: function() {
		return someComputation
	}
})

// Due to automatic inferrence now available as computed property:
x.computedProp
// And not !
x.computedProp()
```

Instead, to create a computed property, use:

```
observable({
	get computedProp() {
		return someComputation
	}
})
```

or alternatively:

```
observable({
	computedProp: computed(function() {
		return someComputation
	})
})
```

This change should avoid confusing experiences when trying to create methods that don't take arguments.
The current behavior will be kept as-is in the MobX 2.* range,
but from MobX 3 onward the argumentless functions will no longer be turned
automatically into computed values; they will be treated the same as function with arguments.
An observable _reference_ to the function will be made and the function itself will be preserved.
See for more details [#532](https://github.com/mobxjs/mobx/issues/532)

N.B. If you want to introduce actions on an observable that modify it's state, using `action` is still the recommended approach:
```
observable({
	counter: 0,
	increment: action(function() {
		this.counter++
	})
})
```

### MobX will no longer share global state by default

For historical reasons (at Mendix), MobX had a feature that it would warn if different versions of the MobX package are being loaded into the same javascript runtime multiple times.
This is because multiple instances by default try to share their state.
This allows reactions from one package to react to observables created by another package,
even when both packages where shipped with their own (embedded) version of MobX (!).

Obviously this is a nasty default as it breaks package isolation and might actually start to throw errors unintentionally when MobX is loaded multiple times in the same runtime by completely unrelated packages.
So this sharing behavior is now by default turned off.
Sharing MobX should be achieved by means of proper bundling, de-duplication of packages or using peer dependencies / externals if needed.
This is similar to packages like React, which will also bail out if you try to load it multiple times.

If you still want to use the old behavior, this can be achieved by running `mobx.extras.shareGlobalState()` on _all_ packages that want to share state with each other.
Since this behavior is probably not used outside Mendix, it has been deprecated immediately, so if you rely on this feature, please report in #621, so that it can be undeprecated if there is no more elegant solution.

See [#621](https://github.com/mobxjs/mobx/issues/621)
=======
# 2.6.2

* Changes related to `toJS` as mentioned in version `2.6.0` where not actually shipped. This has been fixed, so see release notes below.
>>>>>>> f8c611d7

# 2.6.1

* Introduced convenience `isArrayLike`: returns whether the argument is either a JS- or observable array. By @dslmeinte
* Improved readme. By @DavidLGoldberg
* Improved assertion message, by @ncammarate (See [#618](https://github.com/mobxjs/mobx/pull/618))
* Added HashNode badge, by @sandeeppanda92

# 2.6.0

_Marked as minor release as the behavior of `toJS` has been changed, which might be interpreted both as bug-fix or as breaking change, depending of how you interpreted the docs_

* Fixed [#566](https://github.com/mobxjs/mobx/pull/566): Fixed incorrect behavior of `toJS`: `toJS` will now only recurse into observable object, not all objects. The new behavior is now aligned with what is suggested in the docs, but as a result the semantics changed a bit. `toJSlegacy` will be around for a while implementing the old behavior. See [#589](See https://github.com/mobxjs/mobx/pull/589) for more details.
* Fixed [#571](https://github.com/mobxjs/mobx/pull/571): Don't use `instanceof` operator. Should fix issues if MobX is included multiple times in the same bundle.
* Fixed [#576](https://github.com/mobxjs/mobx/pull/576): disallow passing actions directly to `autorun`; as they won't be tracked by @jeffijoe
* Extending observable objects with other observable (objects) is now explicitly forbidden, fixes [#540](https://github.com/mobxjs/mobx/pull/540).

# 2.5.2

* Introduced `isComputed`
* Observable objects can now have a type: `IObservableObject`, see [#484](https://github.com/mobxjs/mobx/pull/484) by @spiffytech
* Restored 2.4 behavior of boxed observables inside observable objects, see [#558](https://github.com/mobxjs/mobx/issues/558)

# 2.5.1

* Computed properties can now be created by using getter / setter functions. This is the idiomatic way to introduce computed properties from now on:

```javascript
const box = observable({
	length: 2,
	get squared() {
		return this.length * this.length
	},
	set squared(value) {
		this.length = Math.sqrt(value)
	}
})
```

# 2.5.0

* Core derivation algorithm has received some majore improvements by @asterius1! See below. Pr #452, 489
* Introduced setters for computed properties, use `computed(expr, setter)` or `@computed get name() { return expr } set name (value) { action }`. `computed` can now be used as modifier in `observable` / `extendObservable`, #421, #463 (see below for example)
* Introduced `isStrictModeEnabled()`, deprecated `useStrict()` without arguments, see #464
* Fixed #505, accessing an observable property throws before it is initialized

MobX is now able track and memoize computed values while an (trans)action is running.
Before 2.5, accessing a computed value during a transaction always resulted in a recomputation each time the computed value was accessed, because one of the upstream observables (might) have changed.
In 2.5, MobX actively tracks whether one of the observables has changed and won't recompute computed values unnecessary.
This means that computed values are now always memoized for the duration of the current action.
In specific cases, this might signficantly speed up actions that extensively make decisions based on computed values.

Example:
```javascript
class Square {
	@observable length = 2
	@computed get squared() {
		return this.length * this.length
	}
	// mobx now supports setters for computed values
	set squared(surfaceSize) {
		this.length = Math.sqrt(surfaceSize)
	}

	// core changes make actions more efficient if extensively using computed values:
	@action stuff() {
		this.length = 3
		console.log(this.squared) // recomputes in both 2.5 and before
		console.log(this.squared) // no longer recomputes
		this.length = 4
		console.log(this.squared) // recomputes in both 2.5 and before
		// after the action, before 2.5 squared would compute another time (if in use by a reaction), that is no longer the case
	}
}
```

ES5 example for setters:
```javascript
function Square() {
	extendObservable(this, {
		length: 2,
		squared: computed(
			function() {
				return this.squared * this.squared
			},
			function(surfaceSize) {
				this.length = Math.sqrt(surfaceSize)
			}
		)
	})
}
```

# 2.4.4

* Fixed #503: map.delete returns boolean
* Fix return type of `runInAction`, #499 by @Strate
* Fixed enumerability of observable array methods, see #496.
* Use TypeScript typeguards, #487 by @Strate
* Added overloads to `action` for better type inference, #500 by @Strate
* Fixed #502: `extendObservable` fails on objects created with `Object.create(null)`
* Implemented #480 / #488: better typings for `asMap`, by @Strate

# 2.4.3

* Objects with a `null` prototype are now considered plain objects as well
* Improved error message for non-converging cyclic reactions
* Fixed potential HMR issue

# 2.4.2

* Improved error message when wrongly using `@computed`, by @bb (#450)
* `observableArray.slice` now automatically converts observable arrays to plain arrays, fixes #460
* Improved error message when an uncaught exception is thrown by a MobX tracked function

# 2.4.1

* `@action` decorated methods are now configurable. Fixes #441
* The `onBecomeObserved` event handler is now triggered when an atom is observed, instead of when it is bound as dependency. Fixes #427 and makes atoms easier to extend.
* if `useStrict()` is invoked without arguments, it now returns the current value of strict mode.
* the current reaction is now always passed as first argument to the callbacks of `autorun`, `autorunAsync`, `when` and `reaction`. This allows reactions to be immediately disposed during the first run. See #438, by @andykog

# 2.4.0

* _Note: the internal version of MobX has been bumped. This version has no breaking api changes, but if you have MobX loaded multiple times in your project, they all have to be upgraded to `2.4.0`. MobX will report this when starting._
* Made dependency tracking and binding significant faster. Should result in huge performance improvements when working with large collections.
* Fixed typescript decorator issue, #423, #425? (by @bb)

# 2.3.7

* Fixed issue where computed values were tracked and accidentally kept alive during actions

# 2.3.6
* Fixed #406: Observable maps doesn't work with empty initial value in Safari
* Implemented #357, #348: ObservableMap and ObservableArray now support iterators. Use [`@@iterator()` or iterall](https://github.com/leebyron/iterall) in ES5 environments.

# 2.3.5

* Fixed #364: Observable arrays not reacting properly to index assignments under iOS safari (mobile) 9.1.1 By @andykog
* Fixed #387: Typings of boxed values
* Added warning when reading array entries out of bounds. See #381

# 2.3.4

* Fixed #360: Removed expensive cycle detection (cycles are still detected, but a bit later)
* Fixed #377: `toJS` serialization of Dates and Regexes preserves the original values
* Fixed #379: `@action` decorated methods can now be inherited / overriden

# 2.3.3

* Fixed #186: Log a warning instead of an error if an exception is thrown in a derivation. Fixes issue where React Native would produce unusable error screens (because it shows the first logged error)
* Fixed #333: Fixed some interoperability issues in combination with `Reflect` / `InversifyJS` decorators.  @andykog
* Fixed #333: `@observable` class properties are now _owned_ by their instance again, meaning they will show up in `Object.keys()` and `.hasOwnProperty` @andykog

# 2.3.2

* Fixed #328: Fixed exception when inspecting observable in `onBecomeObserved`
* Fixed #341: `array.find` now returns `undefined` instead of `null` when nothing was found, behavior now matches the docs. (By @hellectronic)

# 2.3.1

* Fixed #327: spy not working with runInAction

# 2.3.0

### Introduced `whyRun`:
Usage:
* `whyRun()`
* `whyRun(Reaction object / ComputedValue object / disposer function)`
* `whyRun(object, "computed property name")`

`whyRun` is a small utility that can be used inside computed value or reaction (`autorun`, `reaction` or the `render` method of an `observer` React component)
and prints why the derivation is currently running, and under which circumstances it will run again.
This should help to get a deeper understanding when and why MobX runs stuff, and prevent some beginner mistakes.

This feature can probably be improved based on your feedback, so feel free to file issues with suggestions!

### Semantic changes:
* `@observable` is now always defined on the class prototypes and not in the instances. This means that `@observable` properties are enumerable, but won't appear if `Object.keys` or `hasOwnProperty` is used on a class _instance_.
* Updated semantics of `reaction` as discussed in `#278`. The expression now needs to return a value and the side effect won't be triggered if the result didn't change. `asStructure` is supported in these cases. In contrast to MobX 2.2, effects will no longer be run if the output of the expression didn't change.

### Enhancements

* Introduces `isAction(fn)` #290
* If an (argumentless) action is passed to `observable` / `extendObservable`, it will not be converted into a computed property.
* Fixed #285: class instances are now also supported by `toJS`. Also members defined on prototypes which are enumerable are converted.
* Map keys are now always coerced to strings. Fixes #308
* `when`, `autorun` and `autorunAsync` now accept custom debug names (see #293, by @jamiewinder)
* Fixed #286: autorun's no longer stop working if an action throws an exception
* Implemented `runInAction`, can be used to create on the fly actions (especially useful in combination with `async/await`, see #299
* Improved performance and reduced mem usage of decorators signficantly (by defining the properties on the prototype if possible), and removed subtle differences between the implementation and behavior in babel and typescript.
* Updated logo as per #244. Tnx @osenvosem!

# 2.2.2:

* Fixed issue #267: exception when `useStrict(true)` was invoked in combination with `@observable` attributes when using Babel
* Fixed issue #269: @action in combination with typescript targeting ES6 and reflect.ts
* Improved compatibility with `JSON.stringify`, removed incorrect deprecation message
* Improved some error messages

# 2.2.1

* Fixed issue where typescript threw a compile error when using `@action` without params on a field
* Fixed issue where context was accidentally shared between class instances when using `@action` on a field

# 2.2.0

See the [release announcement](https://medium.com/@mweststrate/45cdc73c7c8d) for the full details of this release:

Introduced:
* `action` / `@action`
* `intercept`
* `spy`
* `reaction`
* `useStrict`
* improved debug names
* `toJSON` was renamed to `toJS`
* `observable(asMap())` is the new idiomatic way to create maps
* the effect of `when` is now untracked, similar to `reaction.
* `extras.trackTransations` is deprecated, use `spy` instead
* `untracked` has been undeprecated
* introduced / documented: `getAtom`, `getDebugName`, `isSpyEnabled`, `spyReport`, `spyReportStart`, `spyReportEnd`
* deprecated `extras.SimpleEventEmitter`
* array splice events now also report the `added` collection and `removedCount`

# 2.1.7

* Fixed a false negative in cycle detection, as reported in #236

# 2.1.6

* Fixed #236, #237 call stack issues when working with large arrays

# 2.1.5

* Fix #222 (by @andykog) run `observe` callback of computed properties in untracked mode.

# 2.1.4

* Fixed #201 (see also #160), another iOS enumerability issue... By @luosong

# 2.1.3

* Fixed #191, when using babel, complex field initializers where shared. By @andykog
* Added `lib/mobx.umd.min.js` for minified cdn builds, see #85

# 2.1.2

* Improved debug names of objects created using a constructor
* Fixed(?) some issues with iOS7 as reported in #60 by @bstst

# 2.1.1

* Fixed issue where `autorun`'s created inside `autorun`'s were not always kicked off. (`mobx-react`'s `observer` was not affected). Please upgrade if you often use autorun.
* Fixed typings of `mobx.map`, a list of entries is also acceptable.
* (Experimental) Improved error recovery a bit further

# 2.1.0

* MobX is now chatty again when an exception occurs inside a autorun / computed value / React.render. Previously this was considered to be the responsibility of the surrounding code. But if exceptions were eaten this would be really tricky to debug.
* (Experimental) MobX will now do a poor attempt to recover from exceptions that occured in autorun / computed value / React.render.

# 2.0.6

* `resetGlobalState` is now part of the `mobx.extras` namespace, as it is useful for test setup, to restore inconsistent state after test failures.
* `resetGlobalState` now also resets the caches of `createTransformer`, see #163.

# 2.0.5

* WIP on bower support

# 2.0.4

* `$transformId` property on transformed objects should be non-enumerable. Fixes #170.

# 2.0.3

* Always peek if inspecting a stale, computed value. Fixes #165.

# 2.0.2

* Fixed issue where changing an object property was tracked, which could lead to unending loops in `autorunAsync`.

# 2.0.1

* Undeprecated `observable(scalar)` (see 143)
* `expr` no longer prints incorrect deprecated messages (see 143)
* Requires `mobx` twice no longer fails.

# 2.0.0

## A new name...
Welcome to ~Mobservable~ MobX 2! First of all, there is the name change.
The new name is shorter and funnier and it has the right emphasis: MobX is about reactive programming.
Not about observability of data structures, which is just a technical necessity.
MobX now has its own [mobxjs](https://github.com/mobxjs) organization on GitHub. Just report an issue if you want to join.

All MobX 2.0 two compatible packages and repo's have been renamed. So `mobx-react`, `mobx-react-devtools` etc.
For the 1.0 versions, use the old `mobservable` based names.

## Migrating from Mobservable 1.x to MobX 2.0

Migrating from Mobservable should be pretty straight-forward as the public api is largely the same.
However there are some conceptual changes which justifies a Major version bump as it might alter the behavior of MobX in edge cases.
Besides that, MobX is just a large collection of minor improvements over Mobservable.
Make sure to remove your old `mobservable` dependencies when installing the new `mobx` dependencies!

## `autorun`'s are now allowed to cause cycles!
`autorun` is now allowed to have cycles. In Mobservable 1 an exception was thrown as soon as an autorun modified a variable which it was reading as well.
In MobX 2 these situations are now allowed and the autorun will trigger itself to be fired again immediately after the current execution.
This is fine as long as the autorun terminates within a reasonable amount of iterations (100).
This should avoid the need for work-arounds involving `setTimeout` etc.
Note that computed values (created using `observable(func)` are still not allowed to have cycles.

## [Breaking] `observable(scalar)` returns an object instead of a function and has been deprecated.

Creating an observable from a primitive or a reference no longer returns a getter/setter function, but a method with a `.get` and `.set` method.
This is less confusing, easier to debug and more efficient.

So to read or write from an observable scalar use:
```javascript
const temperature =  observable(27);
temperature.set(15); // previously: temperature(15)
temperature.get();   // previously: temperature()
```

`observable(scalar)` has been deprecated to make the api smaller and the syntax more uniform. In practice having observable objects, arrays and decorators seems to suffice in 99% of the cases. Deprecating this functionality means that people have simply less concepts to learn. Probably creating observable scalars will continue to work for a long time, as it is important to the internals of MobX and very convenient for testing.

## Introduced `@computed`

MobX introduced the `@computed` decorator for ES6 class properties with getter functions.
It does technically the same as `@observable` for getter properties. But having a separate decorator makes it easier to communicate about the code.
`@observable` is for mutable state properties, `@computed` is for derived values.

`@computed` can now also be parameterized. `@computed({asStructure: true})` makes sure that the result of a derivation is compared structurally instead of referentially with its preview value. This makes sure that observers of the computation don't re-evaluate if new structures are returned that are structurally equal to the original ones. This is very useful when working with point, vector or color structures for example. It behaves the same as the `asStructure` modifier for observable values.

`@computed` properties are no longer enumerable.

## MobX is now extensible!

The core algorithm of MobX has been largely rewritten to improve the clarity, extensibility, performance and stability of the source code.
It is now possible to define your own custom observable data sources by using the `Atom` class.
It is also possible to create your own reactive functions using the `Reaction` class. `autorun`, `autorunAsync` and `@observer` have now all been implemented using the concept of Reactions.
So feel free to write your own reactive [constructions](http://mobxjs.github.io/mobx/refguide/extending.html)!

## Mobservable now fails fast

In Mobservable 1 exceptions would be caught and sometimes re-thrown after logging them.
This was confusing and not all derivations were able to recover from these exceptions.
In MobX 2 it is no longer allowed for a computed function or `autorun` to throw an exception.

## Improved build

* MobX is roughly 20% faster
* MobX is smaller: 75KB -> 60KB unminified, and 54KB -> 30KB minified.
* Distributable builds are no longer available in the git repository, use unpkg instead:
* Commonjs build: https://unpkg.com/mobx@^2.0.0/lib/mobx.js
* Minified commonjs build: https://unpkg.com/mobx@^2.0.0/lib/mobx.min.js
* UMD build: https://unpkg.com/mobx@^2.0.0/lib/mobx.umd.js
* To use the minified build, require / import the lib from `"mobx/lib/mobx.min.js"` (or set up an alias in your webpack configuration if applicable)

## Other changes

* Improved debug names of all observables. This is especially visible when using `mobx-react-devtools` or `extras.trackTransitions`.
* Renamed `extras.SimpleEventEmitter` to `SimpleEventEmitter`
* Removed already deprecated methods: `isReactive`, `makeReactive`, `observeUntil`, `observeAsync`
* Removed `extras.getDNode`
* Invoking `ObservableArray.peek` is no longer registered as listener
* Deprecated `untracked`. It wasn't documented and nobody seems to miss it.

# 1.2.5

* Map no longer throws when `.has`, `.get` or `.delete` is invoked with an invalid key (#116)
* Files are now compiled without sourcemap to avoid issues when loading mobservable in a debugger when `src/` folder is not available.

# 1.2.4

* Fixed: observable arrays didn't properly apply modifiers if created using `asFlat([])` or `fastArray([])`
* Don't try to make frozen objects observable (by @andykog)
* `observableArray.reverse` no longer mutates the arry but just returns a sorted copy
* Updated tests to use babel6

# 1.2.3

* observableArray.sort no longer mutates the array being sorted but returns a sorted clone instead (#90)
* removed an incorrect internal state assumption (#97)

# 1.2.2

* Add bower support

# 1.2.1

* Computed value now yields consistent results when being inspected while in transaction

# 1.2.0

* Implemented #67: Reactive graph transformations. See: http://mobxjs.github.io/mobservable/refguide/create-transformer.html

# 1.1.8

* Implemented #59, `isObservable` and `observe` now support a property name as second param to observe individual values on maps and objects.

# 1.1.7

* Fixed #77: package consumers with --noImplicitAny should be able to build

# 1.1.6

* Introduced `mobservable.fastArray(array)`, in addition to `mobservable.observable(array)`. Which is much faster when adding items but doesn't support enumerability (`for (var idx in ar) ..` loops).
* Introduced `observableArray.peek()`, for fast access to the array values. Should be used read-only.

# 1.1.5

* Fixed 71: transactions should not influence running computations

# 1.1.4

* Fixed #65; illegal state exception when using a transaction inside a reactive function. Credits: @kmalakoff

# 1.1.3

* Fixed #61; if autorun was created during a transaction, postpone execution until the end of the transaction

# 1.1.2

* Fixed exception when autorunUntil finished immediately

# 1.1.1

* `toJSON` now serializes object trees with cycles as well. If you know the object tree is acyclic, pass in `false` as second parameter for a performance gain.

# 1.1.0

* Exposed `ObservableMap` type
* Introduced `mobservable.untracked(block)`
* Introduced `mobservable.autorunAsync(block, delay)`

# 1.0.9

Removed accidental log message

# 1.0.7 / 1.0.8

Fixed inconsistency when using `transaction` and `@observer`, which sometimes caused stale values to be displayed.

# 1.0.6

Fix incompatibility issue with systemjs bundler (see PR 52)

# 1.0.4/5

* `map.size` is now a property instead of a function
* `map()` now accepts an array as entries to construct the new map
* introduced `isObservableObject`, `isObservableArray` and `isObservableMap`
* introduced `observe`, to observe observable arrays, objects and maps, similarly to Object.observe and Array.observe

# 1.0.3

* `extendObservable` now supports passing in multiple object properties

# 1.0.2

* added `mobservable.map()`, which creates a new map similarly to ES6 maps, yet observable. Until properly documentation, see the [MDN docs](https://developer.mozilla.org/en-US/docs/Web/JavaScript/Reference/Global_Objects/Array/map).

# 1.0.1

* Stricter argument checking for several api's.

# 1.0

## Renames

* `isReactive` -> `isObservable`
* `makeReactive` -> `observable`
* `extendReactive` -> `extendObservable`
* `observe` -> `autorun`
* `observeUntil` -> `autorunUntil`
* `observeAsync` -> `autorunAsync`
* `reactiveComponent` -> `observer` (in `mobservable-react` package)

## Breaking changes

* dropped the `strict` and `logLevel` settings of mobservable. View functions are by default run in `strict` mode, `autorun` (formerly: `observe`) functions in `non-strict` mode (strict indicates that it is allowed to change other observable values during the computation of a view funtion).
Use `extras.withStrict(boolean, block)` if you want to deviate from the default behavior.
* `observable` (formerly `makeReactive`) no longer accepts an options object. The modifiers `asReference`, `asStructure` and `asFlat` can be used instead.
* dropped the `default` export of observable
* Removed all earlier deprecated functions

## Bugfixes / improvements

* `mobservable` now ships with TypeScript 1.6 compliant module typings, no external typings file is required anymore.
* `mobservable-react` supports React Native as well through the import `"mobservable-react/native"`.
* Improved debugger support
* `for (var key in observablearray)` now lists the correct keys
* `@observable` now works correct on classes that are transpiled by either TypeScript or Babel (Not all constructions where supported in Babel earlier)
* Simplified error handling, mobservable will no longer catch errors in views, which makes the stack traces easier to debug.
* Removed the initial 'welcom to mobservable' logline that was printed during start-up.

# 0.7.1

* Backported Babel support for the @observable decorator from the 1.0 branch. The decorator should now behave the same when compiled with either Typescript or Babeljs.

# 0.7.0

* Introduced `strict` mode (see issues [#30](), [#31]())
* Renamed `sideEffect` to `observe`
* Renamed `when` to `observeUntil`
* Introduced `observeAsync`.
* Fixed issue where changing the `logLevel` was not picked up.
* Improved typings.
* Introduces `asStructure` (see [#8]()) and `asFlat`.
* Assigning a plain object to a reactive structure no longer clones the object, instead, the original object is decorated. (Arrays are still cloned due to Javascript limitations to extend arrays).
* Reintroduced `expr(func)` as shorthand for `makeReactive(func)()`, which is useful to create temporarily views inside views
* Deprecated the options object that could be passed to `makeReactive`.
* Deprecated the options object that could be passed to `makeReactive`:
  * A `thisArg` can be passed as second param.
  * A name (for debugging) can be passed as second or third param
  * The `as` modifier is no longer needed, use `asReference` (instead of `as:'reference'`) or `asFlat` (instead of `recurse:false`).

# 0.6.10

* Fixed issue where @observable did not properly create a stand-alone view

# 0.6.9

* Fixed bug where views where sometimes not triggered again if the dependency tree changed to much.

# 0.6.8

* Introduced `when`, which, given a reactive predicate, observes it until it returns true.
* Renamed `sideEffect -> observe`

# 0.6.7:

* Improved logging

# 0.6.6:

* Deprecated observable array `.values()` and `.clone()`
* Deprecated observeUntilInvalid; use sideEffect instead
* Renamed mobservable.toJson to mobservable.toJSON

# 0.6.5:

* It is no longer possible to create impure views; views that alter other reactive values.
* Update links to the new documentation.

# 0.6.4:

* 2nd argument of sideEffect is now the scope, instead of an options object which hadn't any useful properties

# 0.6.3

* Deprecated: reactiveComponent, reactiveComponent from the separate package mobservable-react should be used instead
* Store the trackingstack globally, so that multiple instances of mobservable can run together

# 0.6.2

* Deprecated: @observable on functions (use getter functions instead)
* Introduced: `getDependencyTree`, `getObserverTree` and `trackTransitions`
* Minor performance improvements<|MERGE_RESOLUTION|>--- conflicted
+++ resolved
@@ -1,4 +1,3 @@
-<<<<<<< HEAD
 # 2.7.0
 
 ### Automatic inference of computed properties has been deprecated.
@@ -71,11 +70,10 @@
 Since this behavior is probably not used outside Mendix, it has been deprecated immediately, so if you rely on this feature, please report in #621, so that it can be undeprecated if there is no more elegant solution.
 
 See [#621](https://github.com/mobxjs/mobx/issues/621)
-=======
+
 # 2.6.2
 
 * Changes related to `toJS` as mentioned in version `2.6.0` where not actually shipped. This has been fixed, so see release notes below.
->>>>>>> f8c611d7
 
 # 2.6.1
 
