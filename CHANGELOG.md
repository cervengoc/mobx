--- conflicted
+++ resolved
@@ -1,5 +1,4 @@
-<<<<<<< HEAD
-# 2.7.0
+# 3.0.0
 
 ### Automatic inference of computed properties has been deprecated.
 
@@ -85,13 +84,11 @@
   * `ObservableMap.toJs` (use `toJS`)
   * invoking `observe` and `inject` with plain javascript objects
 
-=======
 # 2.6.3
 
 * Fixed #603: exceptions in transaction breaks future reactions
 * Improved typings of `toJS`
 * Introduced `setReactionScheduler`. Internal api used by mobx-react@4 to be notified when reactions will be run
->>>>>>> 90f8f10b
 
 # 2.6.2
 
