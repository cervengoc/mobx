import {
    observable, computed, transaction, asStructure, autorun, extendObservable, action,
	isObservableObject, observe, isObservable, spy,
    default as mobx
} from "../";

var test = require('tape')

class Box {
    @observable uninitialized;
    @observable height = 20;
    @observable sizes = [2];
    @observable someFunc = function () { return 2; };
    @computed get width() {
        return this.height * this.sizes.length * this.someFunc() * (this.uninitialized ? 2 : 1);
    }
}

var box = new Box();

var ar = []

autorun(() => {
    ar.push(box.width);
});


test('babel', function (t) {
  var s = ar.slice()
  t.deepEqual(s, [40])
  box.height = 10
  s = ar.slice()
  t.deepEqual(s, [40, 20])
  box.sizes.push(3, 4)
  s = ar.slice()
  t.deepEqual(s, [40, 20, 60])
  box.someFunc = () => 7
  s = ar.slice()
  t.deepEqual(s, [40, 20, 60, 210])
  box.uninitialized = true
  s = ar.slice()
  t.deepEqual(s, [40, 20, 60, 210, 420])
  t.end()
})

test('babel: parameterized computed decorator', (t) => {
	class TestClass {
		@observable x = 3;
		@observable y = 3;
		@computed({ asStructure: true }) get boxedSum() {
			return { sum: Math.round(this.x) + Math.round(this.y) };
		}
	}
	
	const t1 = new TestClass();
	const changes: { sum: number}[] = [];
	const d = autorun(() => changes.push(t1.boxedSum));
	
	t1.y = 4; // change
	t.equal(changes.length, 2);
	t1.y = 4.2; // no change
	t.equal(changes.length, 2);
	transaction(() => {
		t1.y = 3;
		t1.x = 4;
	}); // no change
	t.equal(changes.length, 2);
	t1.x = 6; // change
	t.equal(changes.length, 3);
	d();
	
	t.deepEqual(changes, [{ sum: 6 }, { sum: 7 }, { sum: 9 }]);
	
	t.end();
});

class Order {
    @observable price = 3;
    @observable amount = 2;
    @observable orders = [];
    @observable aFunction = function(a) { };
    @observable someStruct = asStructure({ x: 1, y: 2});

    @computed get total() {
        return this.amount * this.price * (1 + this.orders.length);
    }
}

test('decorators', function(t) {
	var o = new Order();
	t.equal(isObservableObject(o), true);
	t.equal(isObservable(o, 'amount'), true);
	t.equal(o.total, 6); // TODO: remove hmm this is required to initialize the props which are made reactive lazily..
	t.equal(isObservable(o, 'total'), true);
	
	var events = [];
	var d1 = observe(o, (ev) => events.push(ev.name, ev.oldValue));
	var d2 = observe(o, 'price', (newValue, oldValue) => events.push(newValue, oldValue));
	var d3 = observe(o, 'total', (newValue, oldValue) => events.push(newValue, oldValue));
	
	o.price = 4;
	
	d1();
	d2();
	d3();
	
	o.price = 5;
	
	t.deepEqual(events, [
		8, // new total
		6, // old total
		4, // new price
		3, // old price
		"price", // event name
		3, // event oldValue
	]);
	
	t.end();
})

test('issue 191 - shared initializers (babel)', function(t) {
	class Test {
		@observable obj = { a: 1 };
		@observable array = [2];
	}
	
	var t1 = new Test();
	t1.obj.a = 2;
	t1.array.push(3);
	
	var t2 = new Test();
	t2.obj.a = 3;
	t2.array.push(4);
	
	t.notEqual(t1.obj, t2.obj);
	t.notEqual(t1.array, t2.array);
	t.equal(t1.obj.a, 2);
	t.equal(t2.obj.a, 3);
	
	t.deepEqual(t1.array.slice(), [2,3]);
	t.deepEqual(t2.array.slice(), [2,4]);
	
	t.end();
})

function normalizeSpyEvents(events) {
	events.forEach(ev => {
		delete ev.fn;
		delete ev.time;
	});
	return events;
}

test("action decorator (babel)", function(t) {
	class Store {
		constructor(multiplier) {
			this.multiplier = multiplier;
		}
		
		@action
		add(a, b) {
			return (a + b) * this.multiplier;
		}
	}

	const store1 =  new Store(2);
	const store2 =  new Store(3);
	const events: any[] = [];
	const d = spy(events.push.bind(events));
	t.equal(store1.add(3, 4), 14);
	t.equal(store2.add(3, 4), 21);
	t.equal(store1.add(1, 1), 4);

	t.deepEqual(normalizeSpyEvents(events),	[
		{ arguments: [ 3, 4 ], name: "add", spyReportStart: true, target: store1, type: "action" },
		{ spyReportEnd: true },
		{ arguments: [ 3, 4 ], name: "add", spyReportStart: true, target: store2, type: "action" },
		{ spyReportEnd: true },
		{ arguments: [ 1, 1 ], name: "add", spyReportStart: true, target: store1, type: "action" },
		{ spyReportEnd: true }
	]);

	d();
	t.end();
});

test("custom action decorator (babel)", function(t) {
	class Store {
		constructor(multiplier) {
			this.multiplier = multiplier;
		}

		@action("zoem zoem")
		add(a, b) {
			return (a + b) * this.multiplier;
		}
	}

	const store1 =  new Store(2);
	const store2 =  new Store(3);
	const events: any[] = [];
	const d = spy(events.push.bind(events));
	t.equal(store1.add(3, 4), 14);
	t.equal(store2.add(3, 4), 21);
	t.equal(store1.add(1, 1), 4);

	t.deepEqual(normalizeSpyEvents(events),	[
		{ arguments: [ 3, 4 ], name: "zoem zoem", spyReportStart: true, target: store1, type: "action" },
		{ spyReportEnd: true },
		{ arguments: [ 3, 4 ], name: "zoem zoem", spyReportStart: true, target: store2, type: "action" },
		{ spyReportEnd: true },
		{ arguments: [ 1, 1 ], name: "zoem zoem", spyReportStart: true, target: store1, type: "action" },
		{ spyReportEnd: true },
	]);

	d();
	t.end();
});


test("action decorator on field (babel)", function(t) {
	class Store {
		constructor(multiplier) {
			this.multiplier = multiplier;
		}


		@action
		add = (a, b) => {
			return (a + b) * this.multiplier;
		};
	}

	const store1 =  new Store(2);
	const store2 =  new Store(7);
	
	const events: any[] = [];
	const d = spy(events.push.bind(events));
	t.equal(store1.add(3, 4), 14);
	t.equal(store2.add(5, 4), 63);
	t.equal(store1.add(2, 2), 8);

	t.deepEqual(normalizeSpyEvents(events),	[
		{ arguments: [ 3, 4 ], name: "add", spyReportStart: true, target: store1, type: "action" },
		{ spyReportEnd: true },
		{ arguments: [ 5, 4 ], name: "add", spyReportStart: true, target: store2, type: "action" },
		{ spyReportEnd: true },
		{ arguments: [ 2, 2 ], name: "add", spyReportStart: true, target: store1, type: "action" },
		{ spyReportEnd: true }
	]);

	d();
	t.end();
});

test("custom action decorator on field (babel)", function(t) {
	class Store {
		constructor(multiplier) {
			this.multiplier = multiplier;
		}


		@action("zoem zoem")
		add = (a, b) => {
			return (a + b) * this.multiplier;
		};
	}

	const store1 =  new Store(2);
	const store2 =  new Store(7);
	
	const events: any[] = [];
	const d = spy(events.push.bind(events));
	t.equal(store1.add(3, 4), 14);
	t.equal(store2.add(5, 4), 63);
	t.equal(store1.add(2, 2), 8);

	t.deepEqual(normalizeSpyEvents(events),	[
		{ arguments: [ 3, 4 ], name: "zoem zoem", spyReportStart: true, target: store1, type: "action" },
		{ spyReportEnd: true },
		{ arguments: [ 5, 4 ], name: "zoem zoem", spyReportStart: true, target: store2, type: "action" },
		{ spyReportEnd: true },
		{ arguments: [ 2, 2 ], name: "zoem zoem", spyReportStart: true, target: store1, type: "action" },
		{ spyReportEnd: true }
	]);

	d();
	t.end();
});

test("267 (babel) should be possible to declare properties observable outside strict mode", t => {
	mobx.useStrict(true);

	class Store {
		@observable timer;
	}

	mobx.useStrict(false);
	t.end();
})

<<<<<<< HEAD
=======
test("288 atom not detected for object property", t => {
	class Store {
		@mobx.observable foo = '';
	}

	const store = new Store();

	mobx.observe(store, 'foo', () => {
		console.log('Change observed');
	}, true);

	t.end()
})

>>>>>>> 397b2b59
test("observable performance", t => {
	const AMOUNT = 100000;

	class A {
		@observable a = 1;
		@observable b = 2;
		@observable c = 3;
		@computed get d() {
			return this.a + this.b + this.c;
		}
	}

	const objs = [];
	const start = Date.now();

	for (var i = 0; i < AMOUNT; i++)
		objs.push(new A());
	
	console.log("created in ", Date.now() - start);

	for (var j = 0; j < 4; j++) {
		for (var i = 0; i < AMOUNT; i++) {
			const obj = objs[i]
			obj.a += 3;
			obj.b *= 4;
			obj.c = obj.b - obj.a;
			obj.d;
		}
	} 

	console.log("changed in ", Date.now() - start);

	t.end();
<<<<<<< HEAD
=======
})

test("unbound methods", t => {
	class A {
		// shared across all instances
		@action m1() {

		}

		// per instance
		@action m2 = () => {};
	}

	const a1 = new A();
	const a2 = new A();

	t.equal(a1.m1, a2.m1);
	t.notEqual(a1.m2, a2.m2);
	t.equal(a1.hasOwnProperty("m1"), false);
	t.equal(a1.hasOwnProperty("m2"), true);
	t.equal(a2.hasOwnProperty("m1"), false);
	t.equal(a2.hasOwnProperty("m2"), true);
	t.end();

})

test("inheritance", t => {
	class A {
		@observable a = 2;
	}

	class B extends A {
		@observable b = 3;
		@computed get c() {
			return this.a + this.b;
		}
	}

	const b1 = new B();
	const b2 = new B();
	const values = []
	mobx.autorun(() => values.push(b1.c + b2.c));

	b1.a = 3;
	b1.b = 4;
	b2.b = 5;
	b2.a = 6;

	t.deepEqual(values, [
		10,
		11,
		12,
		14,
		18
	])

	t.end();
})

test("inheritance overrides observable", t => {
	class A {
		@observable a = 2;
	}

	class B {
		@observable a = 5;
		@observable b = 3;
		@computed get c() {
			return this.a + this.b;
		}
	}

	const b1 = new B();
	const b2 = new B();
	const values = []
	mobx.autorun(() => values.push(b1.c + b2.c));

	b1.a = 3;
	b1.b = 4;
	b2.b = 5;
	b2.a = 6;

	t.deepEqual(values, [
		16,
		14,
		15,
		17,
		18
	])

	t.end();
})

test("reusing initializers", t => {
	class A {
		@observable a = 3;
		@observable b = this.a + 2;
		@computed get c() { 
			return this.a + this.b;
		}
		@computed get d() {
			return this.c + 1;
		}
	}

	const a = new A();
	const values = [];
	mobx.autorun(() => values.push(a.d));

	a.a = 4;
	t.deepEqual(values, [
		9,
		10
	])

	t.end();
})

test("enumerability", t => {
	class A {
		@observable a = 1; // enumerable, on proto
		@computed get b () { return this.a } // non-enumerable, on proto
		@action m() {} // non-enumerable, on proto
		@action m2 = () => {}; // non-enumerable, on self
	}

	const a = new A();
	
	// not initialized yet
	let ownProps = Object.keys(a);
	let props = [];
	for (var key in a)
		props.push(key);

	t.deepEqual(ownProps, [
	]);

	t.deepEqual(props, [ // also 'a' would be ok
		"a"
	]);

	t.equal(a.hasOwnProperty("a"), false); // true would be ok as well
	t.equal(a.hasOwnProperty("b"), false);
	t.equal(a.hasOwnProperty("m"), false);
	t.equal(a.hasOwnProperty("m2"), false); // true would be ok as well

	// after initialization
	a.a;
	a.b;
	a.m;
	a.m2;
	
	ownProps = Object.keys(a);
	props = [];
	for (var key in a)
		props.push(key);

	t.deepEqual(ownProps, [ // also 'a' would be ok
	]);

	t.deepEqual(props, [
		"a"
	]);

	t.equal(a.hasOwnProperty("a"), false); // true would be ok as well
	t.equal(a.hasOwnProperty("b"), false);
	t.equal(a.hasOwnProperty("m"), false);
	t.equal(a.hasOwnProperty("m2"), true);


	t.end();
>>>>>>> 397b2b59
})<|MERGE_RESOLUTION|>--- conflicted
+++ resolved
@@ -299,8 +299,6 @@
 	t.end();
 })
 
-<<<<<<< HEAD
-=======
 test("288 atom not detected for object property", t => {
 	class Store {
 		@mobx.observable foo = '';
@@ -315,7 +313,6 @@
 	t.end()
 })
 
->>>>>>> 397b2b59
 test("observable performance", t => {
 	const AMOUNT = 100000;
 
@@ -349,8 +346,6 @@
 	console.log("changed in ", Date.now() - start);
 
 	t.end();
-<<<<<<< HEAD
-=======
 })
 
 test("unbound methods", t => {
@@ -522,5 +517,4 @@
 
 
 	t.end();
->>>>>>> 397b2b59
 })