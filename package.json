{
    "name": "mobservable",
<<<<<<< HEAD
    "version": "0.5.9",
    "description": "Library to create reactive data structures and functions. Tracks and updates inter-data dependencies automatically.",
=======
    "version": "0.5.8",
    "description": "Library to create reactive data structures and functions. Tracks and updates inter-data dependencies automatically to be able to create self-updating views.",
>>>>>>> 0387e8c5
    "main": "dist/mobservable.js",
    "scripts": {
        "test": "grunt cover",
        "prepublish": "grunt builddist"
    },
    "repository": {
        "type": "git",
        "url": "https://github.com/mweststrate/mobservable.git"
    },
    "author": "Michel Weststrate",
    "license": "MIT",
    "bugs": {
        "url": "https://github.com/mweststrate/mobservable/issues"
    },
    "homepage": "https://mweststrate.github.io/mobservable",
    "devDependencies": {
        "grunt": "^0.4.5",
        "grunt-contrib-nodeunit": "^0.4.1",
        "grunt-coveralls": "^1.0.0",
        "grunt-exec": "^0.4.6",
        "grunt-contrib-uglify": "^0.9.1",
        "mkdirp": "^0.5.1",
        "nodeunit-browser-tap": "^0.1.0",
        "typescript": "^1.5.0-beta"
    },
    "keywords": [
        "mobservable",
        "observable",
        "react-component",
        "react",
        "reactjs",
        "reactive",
        "frp",
        "functional-reactive-programming"
    ]
}<|MERGE_RESOLUTION|>--- conflicted
+++ resolved
@@ -1,12 +1,7 @@
 {
     "name": "mobservable",
-<<<<<<< HEAD
     "version": "0.5.9",
-    "description": "Library to create reactive data structures and functions. Tracks and updates inter-data dependencies automatically.",
-=======
-    "version": "0.5.8",
     "description": "Library to create reactive data structures and functions. Tracks and updates inter-data dependencies automatically to be able to create self-updating views.",
->>>>>>> 0387e8c5
     "main": "dist/mobservable.js",
     "scripts": {
         "test": "grunt cover",
