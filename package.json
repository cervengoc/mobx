--- conflicted
+++ resolved
@@ -1,7 +1,6 @@
 {
-<<<<<<< HEAD
   "name": "mobservable",
-  "version": "0.6.9",
+  "version": "0.6.10",
   "description": "Keeps views automatically in sync with state. Unobtrusively.",
   "main": "dist/mobservable.js",
   "scripts": {
@@ -39,45 +38,4 @@
     "frp",
     "functional-reactive-programming"
   ]
-=======
-    "name": "mobservable",
-    "version": "0.6.10",
-    "description": "Keeps views automatically in sync with state. Unobtrusively.",
-    "main": "dist/mobservable.js",
-    "scripts": {
-        "test": "grunt cover",
-        "prepublish": "grunt builddist"
-    },
-    "repository": {
-        "type": "git",
-        "url": "https://github.com/mweststrate/mobservable.git"
-    },
-    "author": "Michel Weststrate",
-    "license": "MIT",
-    "bugs": {
-        "url": "https://github.com/mweststrate/mobservable/issues"
-    },
-    "homepage": "https://mweststrate.github.io/mobservable",
-    "devDependencies": {
-        "grunt": "^0.4.5",
-        "grunt-contrib-nodeunit": "^0.4.1",
-        "grunt-coveralls": "^1.0.0",
-        "grunt-exec": "^0.4.6",
-        "grunt-contrib-uglify": "^0.9.1",
-        "mkdirp": "^0.5.1",
-        "nodeunit-browser-tap": "^0.1.0",
-        "typescript": "1.5.3"
-    },
-    "keywords": [
-        "mobservable",
-        "observable",
-        "react-component",
-        "react",
-        "reactjs",
-        "reactive",
-        "model",
-        "frp",
-        "functional-reactive-programming"
-    ]
->>>>>>> 13cd14bf
 }